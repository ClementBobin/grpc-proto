import * as grpc from '@grpc/grpc-js';
import prisma from '@/DAL/prismaClient';
import { loadServerConfig } from '../config';
import { generateApiKey } from '../encrypt';

const config = loadServerConfig();

/**
 * API Key payload interface
 */
export interface ApiKeyPayload {
  serviceId: string;
  serviceName: string;
}

/**
 * Service info attached to gRPC call
 */
export interface ServiceInfo {
  serviceId: string;
  serviceName: string;
  role: string;
  permissions: string[];
}

/**
 * Create API key for a service
 */
export async function createApiKey(serviceName: string, expirationDays?: number): Promise<{ key: string; expiresAt: Date }> {
  const service = await prisma.service.findUnique({
    where: { name: serviceName },
  });

  if (!service) {
    throw new Error(`Service not found: ${serviceName}`);
  }

  const key = generateApiKey();
  const expiresAt = new Date();
  expiresAt.setDate(expiresAt.getDate() + (expirationDays || config.apiKeyExpirationDays));

  await prisma.apiKey.create({
    data: {
      key,
      serviceId: service.id,
      expiresAt,
    },
  });

  return { key, expiresAt };
}

/**
 * Revoke an API key
 */
export async function revokeApiKey(key: string): Promise<void> {
  await prisma.apiKey.update({
    where: { key },
    data: { isRevoked: true },
  });
}

/**
 * Verify API key and extract service info
 */
async function verifyApiKey(key: string): Promise<ApiKeyPayload> {
  const apiKey = await prisma.apiKey.findUnique({
    where: { key },
    include: {
      service: true,
    },
  });

  if (!apiKey) {
    throw { code: grpc.status.UNAUTHENTICATED, message: 'Invalid API key' };
  }

  if (apiKey.isRevoked) {
    throw { code: grpc.status.UNAUTHENTICATED, message: 'API key has been revoked' };
  }

  if (apiKey.expiresAt < new Date()) {
    throw { code: grpc.status.UNAUTHENTICATED, message: 'API key has expired' };
  }

  // Update last used timestamp
  await prisma.apiKey.update({
    where: { key },
    data: { lastUsedAt: new Date() },
  });

  return {
    serviceId: apiKey.service.id,
    serviceName: apiKey.service.name,
  };
}

/**
 * Verify service token (API key only)
 */
async function verifyServiceToken(token: string): Promise<{ serviceName: string }> {
  const payload = await verifyApiKey(token);
  return { serviceName: payload.serviceName };
}



/**
 * Check if service has specific permission for an endpoint
 */
async function checkServicePermission(
  serviceId: string,
  permissionName: string
): Promise<boolean> {
  const service = await prisma.service.findUnique({
    where: { name: serviceId },
    include: {
      serviceRoles: {
        include: {
          role: {
            include: {
              rolePermissions: {
                include: {
                  permission: true,
                },
              },
            },
          },
        },
      },
    },
  });

  if (!service) {
    return false;
  }

  // Check if any of the service's roles has the required permission
  for (const serviceRole of service.serviceRoles) {
    const hasPermission = serviceRole.role.rolePermissions.some(
      (rp) => rp.permission.name === permissionName
    );
    if (hasPermission) {
      return true;
    }
  }

  return false;
}



/**
 * Middleware to require service authentication with permission check
 */
export function requireServiceAuthWithPermission<T, U>(
  handler: (call: grpc.ServerUnaryCall<T, U>, callback: grpc.sendUnaryData<U>) => void | Promise<void>,
  permissionName: string
) {
  return async (call: grpc.ServerUnaryCall<T, U>, callback: grpc.sendUnaryData<U>) => {
    try {
      const meta = call.metadata.get('service-authorization');
      if (!meta || meta.length === 0) {
        throw { code: grpc.status.UNAUTHENTICATED, message: 'Missing API key' };
      }

      const token = (meta[0] as string).replace(/^Bearer\s+/i, '');
      const { serviceName } = await verifyServiceToken(token);
      
      // Check permission
      const hasPermission = await checkServicePermission(serviceName, permissionName);
      if (!hasPermission) {
        throw { 
          code: grpc.status.PERMISSION_DENIED, 
          message: `Service does not have permission: ${permissionName}` 
        };
      }

      // Attach service name to call for logging/debugging
      (call as any).serviceName = serviceName;

      await handler(call, callback);
    } catch (err: any) {
      callback(err, null as any);
    }
  };
}

<<<<<<< HEAD


=======
>>>>>>> a9c8ae53
/**
 * Fetch endpoint permissions from database for a service
 */
async function getServiceEndpointPermissions(serviceName: string): Promise<{ [endpoint: string]: string }> {
  const endpoints = await prisma.serviceEndpoint.findMany({
    where: { serviceName },
    include: {
      permission: true,
    },
  });

  const permissions: { [endpoint: string]: string } = {};
  for (const endpoint of endpoints) {
    permissions[endpoint.endpointName] = endpoint.permission.name;
  }

  return permissions;
}

/**
 * Apply API key authentication middleware to service based on database configuration
 * Automatically fetches endpoint permissions from database and applies them
 * 
 * @param serviceImplementation - The gRPC service implementation
 * @param serviceName - The service name (e.g., 'UserService', 'InfraService')
 * @returns Service implementation wrapped with authentication middleware
 */
export async function applyServiceAuthMiddleware<T extends grpc.UntypedServiceImplementation>(
  serviceImplementation: T,
  serviceName: string
): Promise<T> {
  // Fetch endpoint permissions from database
  const endpointPermissions = await getServiceEndpointPermissions(serviceName);
  
  const wrapped: any = {};

  for (const methodName of Object.keys(serviceImplementation)) {
    const originalHandler = (serviceImplementation as any)[methodName];
    const permission = endpointPermissions[methodName];

    if (permission) {
      // Auth with permission check enabled for this endpoint
      wrapped[methodName] = requireServiceAuthWithPermission(originalHandler, permission);
    } else {
      // No specific permission required, use original handler
      wrapped[methodName] = originalHandler;
    }
  }

  return wrapped as T;
<<<<<<< HEAD
=======
}

/**
 * Apply service auth middleware based on configuration
 * If serviceName is provided and no endpointPermissions are given,
 * permissions will be fetched from the database
 */
export async function applyServiceAuthMiddleware<T extends grpc.UntypedServiceImplementation>(
  serviceImplementation: T,
  options?: {
    level?: 'service' | 'endpoint';
    requiredRole?: string;
    endpointPermissions?: { [endpoint: string]: string };
    serviceName?: string;
  }
): Promise<T> {
  const level = options?.level || 'endpoint';

  switch (level) {
    case 'endpoint':
      let endpointPermissions = options?.endpointPermissions;
      
      // If no permissions provided but serviceName is given, fetch from database
      if (!endpointPermissions && options?.serviceName) {
        endpointPermissions = await getServiceEndpointPermissions(options.serviceName);
      }
      
      if (endpointPermissions) {
        return requireServiceAuthEndpoint(serviceImplementation, endpointPermissions);
      }
      return serviceImplementation;
    default:
      let endpointPermissions = options?.serviceName;
      endpointPermissions = await getServiceEndpointPermissions(options.serviceName);

            if (endpointPermissions) {
        return requireServiceAuthEndpoint(serviceImplementation, endpointPermissions);
      }
      return serviceImplementation;
  }
>>>>>>> a9c8ae53
}<|MERGE_RESOLUTION|>--- conflicted
+++ resolved
@@ -186,11 +186,6 @@
   };
 }
 
-<<<<<<< HEAD
-
-
-=======
->>>>>>> a9c8ae53
 /**
  * Fetch endpoint permissions from database for a service
  */
@@ -241,47 +236,4 @@
   }
 
   return wrapped as T;
-<<<<<<< HEAD
-=======
-}
-
-/**
- * Apply service auth middleware based on configuration
- * If serviceName is provided and no endpointPermissions are given,
- * permissions will be fetched from the database
- */
-export async function applyServiceAuthMiddleware<T extends grpc.UntypedServiceImplementation>(
-  serviceImplementation: T,
-  options?: {
-    level?: 'service' | 'endpoint';
-    requiredRole?: string;
-    endpointPermissions?: { [endpoint: string]: string };
-    serviceName?: string;
-  }
-): Promise<T> {
-  const level = options?.level || 'endpoint';
-
-  switch (level) {
-    case 'endpoint':
-      let endpointPermissions = options?.endpointPermissions;
-      
-      // If no permissions provided but serviceName is given, fetch from database
-      if (!endpointPermissions && options?.serviceName) {
-        endpointPermissions = await getServiceEndpointPermissions(options.serviceName);
-      }
-      
-      if (endpointPermissions) {
-        return requireServiceAuthEndpoint(serviceImplementation, endpointPermissions);
-      }
-      return serviceImplementation;
-    default:
-      let endpointPermissions = options?.serviceName;
-      endpointPermissions = await getServiceEndpointPermissions(options.serviceName);
-
-            if (endpointPermissions) {
-        return requireServiceAuthEndpoint(serviceImplementation, endpointPermissions);
-      }
-      return serviceImplementation;
-  }
->>>>>>> a9c8ae53
 }